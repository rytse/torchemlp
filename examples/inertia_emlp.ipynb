{
 "cells": [
  {
   "cell_type": "code",
   "execution_count": 1,
   "id": "6a7a7254-85b2-4c46-99f8-dca0ed8b063e",
   "metadata": {
    "tags": []
   },
   "outputs": [],
   "source": [
    "import sys\n",
    "\n",
    "sys.path.append(\"../\")\n",
    "\n",
    "import torch\n",
    "import torch.utils as utils\n",
    "\n",
    "import pytorch_lightning as pl\n",
    "\n",
    "from torchemlp.groups import SO, O, S, Z\n",
    "from torchemlp.nn.equivariant import EMLP\n",
    "from torchemlp.nn.utils import RegressionLightning\n",
    "from torchemlp.datasets import Inertia"
   ]
  },
  {
   "cell_type": "code",
   "execution_count": 8,
   "id": "70af7ff1-2019-4926-8ffb-1ad8df21802b",
   "metadata": {
    "tags": []
   },
   "outputs": [],
   "source": [
    "TRAINING_SET_SIZE = 1000\n",
    "# TRAINING_SET_SIZE = 10_000\n",
    "BATCH_SIZE = 512\n",
    "\n",
    "#N_EPOCHS = int(900000 / TRAINING_SET_SIZE)\n",
    "N_EPOCHS = 200\n",
    "\n",
    "DL_WORKERS = 0\n",
    "# DL_WORKERS = 8\n",
    "\n",
    "N_CHANNELS = 384\n",
    "N_LAYERS = 3"
   ]
  },
  {
   "cell_type": "code",
   "execution_count": 3,
   "id": "6103b058-ec1b-41d8-8e93-f762140b8807",
   "metadata": {
    "tags": []
   },
   "outputs": [
    {
     "data": {
      "text/plain": [
       "'Input type: 5V⁰+5V, output type: V²'"
      ]
     },
     "execution_count": 3,
     "metadata": {},
     "output_type": "execute_result"
    }
   ],
   "source": [
    "dataset = Inertia(TRAINING_SET_SIZE, device=\"cuda\")\n",
    "# dataset = Inertia(TRAINING_SET_SIZE, device=\"cpu\")\n",
    "\n",
    "G = SO(3)\n",
    "\n",
    "f\"Input type: {dataset.repin(G)}, output type: {dataset.repout(G)}\""
   ]
  },
  {
   "cell_type": "code",
   "execution_count": 4,
   "id": "381998c4-25cd-4c32-9918-c07e6d154867",
   "metadata": {
    "tags": []
   },
   "outputs": [],
   "source": [
    "val_size = 250\n",
    "test_size = 250\n",
    "train_size = len(dataset) - val_size - test_size\n",
    "\n",
    "split_data = utils.data.random_split(dataset, [train_size, val_size, test_size])\n",
    "\n",
    "train_loader = utils.data.DataLoader(\n",
    "    split_data[0], batch_size=BATCH_SIZE, num_workers=DL_WORKERS, shuffle=True\n",
    ")\n",
    "val_loader = utils.data.DataLoader(\n",
    "    split_data[1], batch_size=BATCH_SIZE, num_workers=DL_WORKERS\n",
    ")\n",
    "test_loader = utils.data.DataLoader(\n",
    "    split_data[2], batch_size=BATCH_SIZE, num_workers=DL_WORKERS\n",
    ")"
   ]
  },
  {
   "cell_type": "code",
   "execution_count": 5,
   "id": "60d68e9f-5cf2-4342-bd49-a4faeae07587",
   "metadata": {
    "scrolled": true,
    "tags": []
   },
   "outputs": [],
   "source": [
    "model = EMLP(dataset.repin, dataset.repout, G, N_CHANNELS, N_LAYERS).cuda()\n",
    "# model = EMLP(dataset.repin, dataset.repout, G, N_CHANNELS, N_LAYERS)\n",
    "plmodel = RegressionLightning(model)"
   ]
  },
  {
   "cell_type": "code",
   "execution_count": 6,
   "id": "243425a8-887a-445f-a883-1a939c2b9e25",
   "metadata": {
    "tags": []
   },
   "outputs": [
    {
     "data": {
      "text/plain": [
       "5V⁰+5V"
      ]
     },
     "execution_count": 6,
     "metadata": {},
     "output_type": "execute_result"
    }
   ],
   "source": [
    "model.repin"
   ]
  },
  {
   "cell_type": "code",
   "execution_count": null,
   "id": "9e41a052-1130-4904-8a0f-b47f7895f876",
   "metadata": {
    "tags": []
   },
   "outputs": [
    {
     "name": "stderr",
     "output_type": "stream",
     "text": [
      "GPU available: True (cuda), used: True\n",
      "TPU available: False, using: 0 TPU cores\n",
      "IPU available: False, using: 0 IPUs\n",
      "HPU available: False, using: 0 HPUs\n",
      "LOCAL_RANK: 0 - CUDA_VISIBLE_DEVICES: [0]\n",
      "\n",
      "  | Name  | Type | Params\n",
      "-------------------------------\n",
      "0 | model | EMLP | 572 K \n",
      "-------------------------------\n",
      "572 K     Trainable params\n",
      "0         Non-trainable params\n",
      "572 K     Total params\n",
      "2.288     Total estimated model params size (MB)\n"
     ]
    },
    {
<<<<<<< HEAD
     "name": "stdout",
     "output_type": "stream",
     "text": [
      "Sanity Checking DataLoader 0:   0%|                                                                                                                                                            | 0/1 [00:00<?, ?it/s]"
     ]
    },
    {
     "name": "stderr",
     "output_type": "stream",
     "text": [
      "/home/rytse/mambaforge/envs/l2e10/lib/python3.10/site-packages/pytorch_lightning/trainer/connectors/data_connector.py:224: PossibleUserWarning: The dataloader, val_dataloader 0, does not have many workers which may be a bottleneck. Consider increasing the value of the `num_workers` argument` (try 12 which is the number of cpus on this machine) in the `DataLoader` init to improve performance.\n",
      "  rank_zero_warn(\n"
     ]
    },
    {
     "name": "stdout",
     "output_type": "stream",
     "text": [
      "                                                                                                                                                                                                                     "
     ]
    },
    {
     "name": "stderr",
     "output_type": "stream",
     "text": [
      "/home/rytse/mambaforge/envs/l2e10/lib/python3.10/site-packages/pytorch_lightning/trainer/connectors/data_connector.py:224: PossibleUserWarning: The dataloader, train_dataloader, does not have many workers which may be a bottleneck. Consider increasing the value of the `num_workers` argument` (try 12 which is the number of cpus on this machine) in the `DataLoader` init to improve performance.\n",
      "  rank_zero_warn(\n",
      "/home/rytse/mambaforge/envs/l2e10/lib/python3.10/site-packages/pytorch_lightning/trainer/trainer.py:1609: PossibleUserWarning: The number of training batches (1) is smaller than the logging interval Trainer(log_every_n_steps=50). Set a lower value for log_every_n_steps if you want to see logs for the training epoch.\n",
      "  rank_zero_warn(\n"
     ]
    },
    {
     "name": "stdout",
     "output_type": "stream",
     "text": [
      "Epoch 0:  50%|██████████████████████████████████████████████████████████████████████████                                                                          | 1/2 [00:00<00:00,  1.84it/s, loss=31.7, v_num=46]\n",
      "Validation: 0it [00:00, ?it/s]\u001b[A\n",
      "Validation:   0%|                                                                                                                                                                              | 0/1 [00:00<?, ?it/s]\u001b[A\n",
      "Validation DataLoader 0:   0%|                                                                                                                                                                 | 0/1 [00:00<?, ?it/s]\u001b[A\n",
      "Epoch 0: 100%|████████████████████████████████████████████████████████████████████████████████████████████████████████████████████████████████████████████████████| 2/2 [00:00<00:00,  3.28it/s, loss=31.7, v_num=46]\u001b[A\n",
      "Epoch 1:  50%|██████████████████████████████████████████████████████████████████████████                                                                          | 1/2 [00:00<00:00,  1.82it/s, loss=31.6, v_num=46]\u001b[A\n",
      "Validation: 0it [00:00, ?it/s]\u001b[A\n",
      "Validation:   0%|                                                                                                                                                                              | 0/1 [00:00<?, ?it/s]\u001b[A\n",
      "Validation DataLoader 0:   0%|                                                                                                                                                                 | 0/1 [00:00<?, ?it/s]\u001b[A\n",
      "Epoch 1: 100%|████████████████████████████████████████████████████████████████████████████████████████████████████████████████████████████████████████████████████| 2/2 [00:00<00:00,  3.27it/s, loss=31.6, v_num=46]\u001b[A\n",
      "Epoch 2:  50%|██████████████████████████████████████████████████████████████████████████                                                                          | 1/2 [00:00<00:00,  1.85it/s, loss=31.5, v_num=46]\u001b[A\n",
      "Validation: 0it [00:00, ?it/s]\u001b[A\n",
      "Validation:   0%|                                                                                                                                                                              | 0/1 [00:00<?, ?it/s]\u001b[A\n",
      "Validation DataLoader 0:   0%|                                                                                                                                                                 | 0/1 [00:00<?, ?it/s]\u001b[A\n",
      "Epoch 2: 100%|████████████████████████████████████████████████████████████████████████████████████████████████████████████████████████████████████████████████████| 2/2 [00:00<00:00,  3.32it/s, loss=31.5, v_num=46]\u001b[A\n",
      "Epoch 3:  50%|██████████████████████████████████████████████████████████████████████████                                                                          | 1/2 [00:00<00:00,  1.84it/s, loss=31.3, v_num=46]\u001b[A\n",
      "Validation: 0it [00:00, ?it/s]\u001b[A\n",
      "Validation:   0%|                                                                                                                                                                              | 0/1 [00:00<?, ?it/s]\u001b[A\n",
      "Validation DataLoader 0:   0%|                                                                                                                                                                 | 0/1 [00:00<?, ?it/s]\u001b[A\n",
      "Epoch 3: 100%|████████████████████████████████████████████████████████████████████████████████████████████████████████████████████████████████████████████████████| 2/2 [00:00<00:00,  3.30it/s, loss=31.3, v_num=46]\u001b[A\n",
      "Epoch 4:  50%|██████████████████████████████████████████████████████████████████████████                                                                          | 1/2 [00:00<00:00,  1.88it/s, loss=31.1, v_num=46]\u001b[A\n",
      "Validation: 0it [00:00, ?it/s]\u001b[A\n",
      "Validation:   0%|                                                                                                                                                                              | 0/1 [00:00<?, ?it/s]\u001b[A\n",
      "Validation DataLoader 0:   0%|                                                                                                                                                                 | 0/1 [00:00<?, ?it/s]\u001b[A\n",
      "Epoch 4: 100%|████████████████████████████████████████████████████████████████████████████████████████████████████████████████████████████████████████████████████| 2/2 [00:00<00:00,  3.36it/s, loss=31.1, v_num=46]\u001b[A\n",
      "Epoch 5:  50%|██████████████████████████████████████████████████████████████████████████                                                                          | 1/2 [00:00<00:00,  1.88it/s, loss=30.7, v_num=46]\u001b[A\n",
      "Validation: 0it [00:00, ?it/s]\u001b[A\n",
      "Validation:   0%|                                                                                                                                                                              | 0/1 [00:00<?, ?it/s]\u001b[A\n",
      "Validation DataLoader 0:   0%|                                                                                                                                                                 | 0/1 [00:00<?, ?it/s]\u001b[A\n",
      "Epoch 5: 100%|████████████████████████████████████████████████████████████████████████████████████████████████████████████████████████████████████████████████████| 2/2 [00:00<00:00,  3.37it/s, loss=30.7, v_num=46]\u001b[A\n",
      "Epoch 6:  50%|███████████████████████████████████████████████████████████████████████████                                                                           | 1/2 [00:00<00:00,  1.89it/s, loss=30, v_num=46]\u001b[A\n",
      "Validation: 0it [00:00, ?it/s]\u001b[A\n",
      "Validation:   0%|                                                                                                                                                                              | 0/1 [00:00<?, ?it/s]\u001b[A\n",
      "Validation DataLoader 0:   0%|                                                                                                                                                                 | 0/1 [00:00<?, ?it/s]\u001b[A\n",
      "Epoch 6: 100%|██████████████████████████████████████████████████████████████████████████████████████████████████████████████████████████████████████████████████████| 2/2 [00:00<00:00,  3.38it/s, loss=30, v_num=46]\u001b[A\n",
      "Epoch 7:  50%|██████████████████████████████████████████████████████████████████████████                                                                          | 1/2 [00:00<00:00,  1.88it/s, loss=28.8, v_num=46]\u001b[A\n",
      "Validation: 0it [00:00, ?it/s]\u001b[A\n",
      "Validation:   0%|                                                                                                                                                                              | 0/1 [00:00<?, ?it/s]\u001b[A\n",
      "Validation DataLoader 0:   0%|                                                                                                                                                                 | 0/1 [00:00<?, ?it/s]\u001b[A\n",
      "Epoch 7: 100%|████████████████████████████████████████████████████████████████████████████████████████████████████████████████████████████████████████████████████| 2/2 [00:00<00:00,  3.37it/s, loss=28.8, v_num=46]\u001b[A\n",
      "Epoch 8:  50%|██████████████████████████████████████████████████████████████████████████                                                                          | 1/2 [00:00<00:00,  1.84it/s, loss=27.1, v_num=46]\u001b[A\n",
      "Validation: 0it [00:00, ?it/s]\u001b[A\n",
      "Validation:   0%|                                                                                                                                                                              | 0/1 [00:00<?, ?it/s]\u001b[A\n",
      "Validation DataLoader 0:   0%|                                                                                                                                                                 | 0/1 [00:00<?, ?it/s]\u001b[A\n",
      "Epoch 8: 100%|████████████████████████████████████████████████████████████████████████████████████████████████████████████████████████████████████████████████████| 2/2 [00:00<00:00,  3.30it/s, loss=27.1, v_num=46]\u001b[A\n",
      "Epoch 9:  50%|██████████████████████████████████████████████████████████████████████████                                                                          | 1/2 [00:00<00:00,  1.87it/s, loss=27.8, v_num=46]\u001b[A\n",
      "Validation: 0it [00:00, ?it/s]\u001b[A\n",
      "Validation:   0%|                                                                                                                                                                              | 0/1 [00:00<?, ?it/s]\u001b[A\n",
      "Validation DataLoader 0:   0%|                                                                                                                                                                 | 0/1 [00:00<?, ?it/s]\u001b[A\n",
      "Epoch 9: 100%|████████████████████████████████████████████████████████████████████████████████████████████████████████████████████████████████████████████████████| 2/2 [00:00<00:00,  3.36it/s, loss=27.8, v_num=46]\u001b[A\n",
      "Epoch 9: 100%|████████████████████████████████████████████████████████████████████████████████████████████████████████████████████████████████████████████████████| 2/2 [00:00<00:00,  3.35it/s, loss=27.8, v_num=46]\u001b[A"
     ]
=======
     "data": {
      "application/vnd.jupyter.widget-view+json": {
       "model_id": "",
       "version_major": 2,
       "version_minor": 0
      },
      "text/plain": [
       "Sanity Checking: 0it [00:00, ?it/s]"
      ]
     },
     "metadata": {},
     "output_type": "display_data"
    },
    {
     "data": {
      "application/vnd.jupyter.widget-view+json": {
       "model_id": "4e7d833d44a54d2abd314104d7a6e236",
       "version_major": 2,
       "version_minor": 0
      },
      "text/plain": [
       "Training: 0it [00:00, ?it/s]"
      ]
     },
     "metadata": {},
     "output_type": "display_data"
    },
    {
     "data": {
      "application/vnd.jupyter.widget-view+json": {
       "model_id": "",
       "version_major": 2,
       "version_minor": 0
      },
      "text/plain": [
       "Validation: 0it [00:00, ?it/s]"
      ]
     },
     "metadata": {},
     "output_type": "display_data"
    },
    {
     "data": {
      "application/vnd.jupyter.widget-view+json": {
       "model_id": "",
       "version_major": 2,
       "version_minor": 0
      },
      "text/plain": [
       "Validation: 0it [00:00, ?it/s]"
      ]
     },
     "metadata": {},
     "output_type": "display_data"
    },
    {
     "data": {
      "application/vnd.jupyter.widget-view+json": {
       "model_id": "",
       "version_major": 2,
       "version_minor": 0
      },
      "text/plain": [
       "Validation: 0it [00:00, ?it/s]"
      ]
     },
     "metadata": {},
     "output_type": "display_data"
    },
    {
     "data": {
      "application/vnd.jupyter.widget-view+json": {
       "model_id": "",
       "version_major": 2,
       "version_minor": 0
      },
      "text/plain": [
       "Validation: 0it [00:00, ?it/s]"
      ]
     },
     "metadata": {},
     "output_type": "display_data"
    },
    {
     "data": {
      "application/vnd.jupyter.widget-view+json": {
       "model_id": "",
       "version_major": 2,
       "version_minor": 0
      },
      "text/plain": [
       "Validation: 0it [00:00, ?it/s]"
      ]
     },
     "metadata": {},
     "output_type": "display_data"
    },
    {
     "data": {
      "application/vnd.jupyter.widget-view+json": {
       "model_id": "",
       "version_major": 2,
       "version_minor": 0
      },
      "text/plain": [
       "Validation: 0it [00:00, ?it/s]"
      ]
     },
     "metadata": {},
     "output_type": "display_data"
    },
    {
     "data": {
      "application/vnd.jupyter.widget-view+json": {
       "model_id": "",
       "version_major": 2,
       "version_minor": 0
      },
      "text/plain": [
       "Validation: 0it [00:00, ?it/s]"
      ]
     },
     "metadata": {},
     "output_type": "display_data"
    },
    {
     "data": {
      "application/vnd.jupyter.widget-view+json": {
       "model_id": "",
       "version_major": 2,
       "version_minor": 0
      },
      "text/plain": [
       "Validation: 0it [00:00, ?it/s]"
      ]
     },
     "metadata": {},
     "output_type": "display_data"
    },
    {
     "data": {
      "application/vnd.jupyter.widget-view+json": {
       "model_id": "",
       "version_major": 2,
       "version_minor": 0
      },
      "text/plain": [
       "Validation: 0it [00:00, ?it/s]"
      ]
     },
     "metadata": {},
     "output_type": "display_data"
    },
    {
     "data": {
      "application/vnd.jupyter.widget-view+json": {
       "model_id": "",
       "version_major": 2,
       "version_minor": 0
      },
      "text/plain": [
       "Validation: 0it [00:00, ?it/s]"
      ]
     },
     "metadata": {},
     "output_type": "display_data"
    },
    {
     "data": {
      "application/vnd.jupyter.widget-view+json": {
       "model_id": "",
       "version_major": 2,
       "version_minor": 0
      },
      "text/plain": [
       "Validation: 0it [00:00, ?it/s]"
      ]
     },
     "metadata": {},
     "output_type": "display_data"
    },
    {
     "data": {
      "application/vnd.jupyter.widget-view+json": {
       "model_id": "",
       "version_major": 2,
       "version_minor": 0
      },
      "text/plain": [
       "Validation: 0it [00:00, ?it/s]"
      ]
     },
     "metadata": {},
     "output_type": "display_data"
    },
    {
     "data": {
      "application/vnd.jupyter.widget-view+json": {
       "model_id": "",
       "version_major": 2,
       "version_minor": 0
      },
      "text/plain": [
       "Validation: 0it [00:00, ?it/s]"
      ]
     },
     "metadata": {},
     "output_type": "display_data"
    },
    {
     "data": {
      "application/vnd.jupyter.widget-view+json": {
       "model_id": "",
       "version_major": 2,
       "version_minor": 0
      },
      "text/plain": [
       "Validation: 0it [00:00, ?it/s]"
      ]
     },
     "metadata": {},
     "output_type": "display_data"
    },
    {
     "data": {
      "application/vnd.jupyter.widget-view+json": {
       "model_id": "",
       "version_major": 2,
       "version_minor": 0
      },
      "text/plain": [
       "Validation: 0it [00:00, ?it/s]"
      ]
     },
     "metadata": {},
     "output_type": "display_data"
    },
    {
     "data": {
      "application/vnd.jupyter.widget-view+json": {
       "model_id": "",
       "version_major": 2,
       "version_minor": 0
      },
      "text/plain": [
       "Validation: 0it [00:00, ?it/s]"
      ]
     },
     "metadata": {},
     "output_type": "display_data"
    },
    {
     "data": {
      "application/vnd.jupyter.widget-view+json": {
       "model_id": "",
       "version_major": 2,
       "version_minor": 0
      },
      "text/plain": [
       "Validation: 0it [00:00, ?it/s]"
      ]
     },
     "metadata": {},
     "output_type": "display_data"
    },
    {
     "data": {
      "application/vnd.jupyter.widget-view+json": {
       "model_id": "",
       "version_major": 2,
       "version_minor": 0
      },
      "text/plain": [
       "Validation: 0it [00:00, ?it/s]"
      ]
     },
     "metadata": {},
     "output_type": "display_data"
    },
    {
     "data": {
      "application/vnd.jupyter.widget-view+json": {
       "model_id": "",
       "version_major": 2,
       "version_minor": 0
      },
      "text/plain": [
       "Validation: 0it [00:00, ?it/s]"
      ]
     },
     "metadata": {},
     "output_type": "display_data"
    },
    {
     "data": {
      "application/vnd.jupyter.widget-view+json": {
       "model_id": "",
       "version_major": 2,
       "version_minor": 0
      },
      "text/plain": [
       "Validation: 0it [00:00, ?it/s]"
      ]
     },
     "metadata": {},
     "output_type": "display_data"
    },
    {
     "data": {
      "application/vnd.jupyter.widget-view+json": {
       "model_id": "",
       "version_major": 2,
       "version_minor": 0
      },
      "text/plain": [
       "Validation: 0it [00:00, ?it/s]"
      ]
     },
     "metadata": {},
     "output_type": "display_data"
    },
    {
     "data": {
      "application/vnd.jupyter.widget-view+json": {
       "model_id": "",
       "version_major": 2,
       "version_minor": 0
      },
      "text/plain": [
       "Validation: 0it [00:00, ?it/s]"
      ]
     },
     "metadata": {},
     "output_type": "display_data"
    },
    {
     "data": {
      "application/vnd.jupyter.widget-view+json": {
       "model_id": "",
       "version_major": 2,
       "version_minor": 0
      },
      "text/plain": [
       "Validation: 0it [00:00, ?it/s]"
      ]
     },
     "metadata": {},
     "output_type": "display_data"
    },
    {
     "data": {
      "application/vnd.jupyter.widget-view+json": {
       "model_id": "",
       "version_major": 2,
       "version_minor": 0
      },
      "text/plain": [
       "Validation: 0it [00:00, ?it/s]"
      ]
     },
     "metadata": {},
     "output_type": "display_data"
    },
    {
     "data": {
      "application/vnd.jupyter.widget-view+json": {
       "model_id": "",
       "version_major": 2,
       "version_minor": 0
      },
      "text/plain": [
       "Validation: 0it [00:00, ?it/s]"
      ]
     },
     "metadata": {},
     "output_type": "display_data"
    },
    {
     "data": {
      "application/vnd.jupyter.widget-view+json": {
       "model_id": "",
       "version_major": 2,
       "version_minor": 0
      },
      "text/plain": [
       "Validation: 0it [00:00, ?it/s]"
      ]
     },
     "metadata": {},
     "output_type": "display_data"
    },
    {
     "data": {
      "application/vnd.jupyter.widget-view+json": {
       "model_id": "",
       "version_major": 2,
       "version_minor": 0
      },
      "text/plain": [
       "Validation: 0it [00:00, ?it/s]"
      ]
     },
     "metadata": {},
     "output_type": "display_data"
    },
    {
     "data": {
      "application/vnd.jupyter.widget-view+json": {
       "model_id": "",
       "version_major": 2,
       "version_minor": 0
      },
      "text/plain": [
       "Validation: 0it [00:00, ?it/s]"
      ]
     },
     "metadata": {},
     "output_type": "display_data"
    },
    {
     "data": {
      "application/vnd.jupyter.widget-view+json": {
       "model_id": "",
       "version_major": 2,
       "version_minor": 0
      },
      "text/plain": [
       "Validation: 0it [00:00, ?it/s]"
      ]
     },
     "metadata": {},
     "output_type": "display_data"
    },
    {
     "data": {
      "application/vnd.jupyter.widget-view+json": {
       "model_id": "",
       "version_major": 2,
       "version_minor": 0
      },
      "text/plain": [
       "Validation: 0it [00:00, ?it/s]"
      ]
     },
     "metadata": {},
     "output_type": "display_data"
    },
    {
     "data": {
      "application/vnd.jupyter.widget-view+json": {
       "model_id": "",
       "version_major": 2,
       "version_minor": 0
      },
      "text/plain": [
       "Validation: 0it [00:00, ?it/s]"
      ]
     },
     "metadata": {},
     "output_type": "display_data"
    },
    {
     "data": {
      "application/vnd.jupyter.widget-view+json": {
       "model_id": "",
       "version_major": 2,
       "version_minor": 0
      },
      "text/plain": [
       "Validation: 0it [00:00, ?it/s]"
      ]
     },
     "metadata": {},
     "output_type": "display_data"
    },
    {
     "data": {
      "application/vnd.jupyter.widget-view+json": {
       "model_id": "",
       "version_major": 2,
       "version_minor": 0
      },
      "text/plain": [
       "Validation: 0it [00:00, ?it/s]"
      ]
     },
     "metadata": {},
     "output_type": "display_data"
    },
    {
     "data": {
      "application/vnd.jupyter.widget-view+json": {
       "model_id": "",
       "version_major": 2,
       "version_minor": 0
      },
      "text/plain": [
       "Validation: 0it [00:00, ?it/s]"
      ]
     },
     "metadata": {},
     "output_type": "display_data"
    },
    {
     "data": {
      "application/vnd.jupyter.widget-view+json": {
       "model_id": "",
       "version_major": 2,
       "version_minor": 0
      },
      "text/plain": [
       "Validation: 0it [00:00, ?it/s]"
      ]
     },
     "metadata": {},
     "output_type": "display_data"
    },
    {
     "data": {
      "application/vnd.jupyter.widget-view+json": {
       "model_id": "",
       "version_major": 2,
       "version_minor": 0
      },
      "text/plain": [
       "Validation: 0it [00:00, ?it/s]"
      ]
     },
     "metadata": {},
     "output_type": "display_data"
    },
    {
     "data": {
      "application/vnd.jupyter.widget-view+json": {
       "model_id": "",
       "version_major": 2,
       "version_minor": 0
      },
      "text/plain": [
       "Validation: 0it [00:00, ?it/s]"
      ]
     },
     "metadata": {},
     "output_type": "display_data"
    },
    {
     "data": {
      "application/vnd.jupyter.widget-view+json": {
       "model_id": "",
       "version_major": 2,
       "version_minor": 0
      },
      "text/plain": [
       "Validation: 0it [00:00, ?it/s]"
      ]
     },
     "metadata": {},
     "output_type": "display_data"
    },
    {
     "data": {
      "application/vnd.jupyter.widget-view+json": {
       "model_id": "",
       "version_major": 2,
       "version_minor": 0
      },
      "text/plain": [
       "Validation: 0it [00:00, ?it/s]"
      ]
     },
     "metadata": {},
     "output_type": "display_data"
    },
    {
     "data": {
      "application/vnd.jupyter.widget-view+json": {
       "model_id": "",
       "version_major": 2,
       "version_minor": 0
      },
      "text/plain": [
       "Validation: 0it [00:00, ?it/s]"
      ]
     },
     "metadata": {},
     "output_type": "display_data"
    },
    {
     "data": {
      "application/vnd.jupyter.widget-view+json": {
       "model_id": "",
       "version_major": 2,
       "version_minor": 0
      },
      "text/plain": [
       "Validation: 0it [00:00, ?it/s]"
      ]
     },
     "metadata": {},
     "output_type": "display_data"
    },
    {
     "data": {
      "application/vnd.jupyter.widget-view+json": {
       "model_id": "",
       "version_major": 2,
       "version_minor": 0
      },
      "text/plain": [
       "Validation: 0it [00:00, ?it/s]"
      ]
     },
     "metadata": {},
     "output_type": "display_data"
    },
    {
     "data": {
      "application/vnd.jupyter.widget-view+json": {
       "model_id": "",
       "version_major": 2,
       "version_minor": 0
      },
      "text/plain": [
       "Validation: 0it [00:00, ?it/s]"
      ]
     },
     "metadata": {},
     "output_type": "display_data"
    },
    {
     "data": {
      "application/vnd.jupyter.widget-view+json": {
       "model_id": "",
       "version_major": 2,
       "version_minor": 0
      },
      "text/plain": [
       "Validation: 0it [00:00, ?it/s]"
      ]
     },
     "metadata": {},
     "output_type": "display_data"
    },
    {
     "data": {
      "application/vnd.jupyter.widget-view+json": {
       "model_id": "",
       "version_major": 2,
       "version_minor": 0
      },
      "text/plain": [
       "Validation: 0it [00:00, ?it/s]"
      ]
     },
     "metadata": {},
     "output_type": "display_data"
    },
    {
     "data": {
      "application/vnd.jupyter.widget-view+json": {
       "model_id": "",
       "version_major": 2,
       "version_minor": 0
      },
      "text/plain": [
       "Validation: 0it [00:00, ?it/s]"
      ]
     },
     "metadata": {},
     "output_type": "display_data"
    },
    {
     "data": {
      "application/vnd.jupyter.widget-view+json": {
       "model_id": "",
       "version_major": 2,
       "version_minor": 0
      },
      "text/plain": [
       "Validation: 0it [00:00, ?it/s]"
      ]
     },
     "metadata": {},
     "output_type": "display_data"
>>>>>>> b747a6ef
    },
    {
     "data": {
      "application/vnd.jupyter.widget-view+json": {
       "model_id": "",
       "version_major": 2,
       "version_minor": 0
      },
      "text/plain": [
       "Validation: 0it [00:00, ?it/s]"
      ]
     },
     "metadata": {},
     "output_type": "display_data"
    },
    {
<<<<<<< HEAD
     "name": "stdout",
     "output_type": "stream",
     "text": [
      "Epoch 9: 100%|████████████████████████████████████████████████████████████████████████████████████████████████████████████████████████████████████████████████████| 2/2 [00:00<00:00,  3.28it/s, loss=27.8, v_num=46]"
     ]
=======
     "data": {
      "application/vnd.jupyter.widget-view+json": {
       "model_id": "",
       "version_major": 2,
       "version_minor": 0
      },
      "text/plain": [
       "Validation: 0it [00:00, ?it/s]"
      ]
     },
     "metadata": {},
     "output_type": "display_data"
>>>>>>> b747a6ef
    },
    {
     "data": {
      "application/vnd.jupyter.widget-view+json": {
       "model_id": "",
       "version_major": 2,
       "version_minor": 0
      },
      "text/plain": [
       "Validation: 0it [00:00, ?it/s]"
      ]
     },
     "metadata": {},
     "output_type": "display_data"
    },
    {
<<<<<<< HEAD
     "name": "stdout",
     "output_type": "stream",
     "text": [
      "\n",
      "Testing DataLoader 0: 100%|████████████████████████████████████████████████████████████████████████████████████████████████████████████████████████████████████████████████████████████| 1/1 [00:00<00:00, 17.65it/s]\n"
     ]
    },
    {
     "data": {
      "text/html": [
       "<pre style=\"white-space:pre;overflow-x:auto;line-height:normal;font-family:Menlo,'DejaVu Sans Mono',consolas,'Courier New',monospace\">┏━━━━━━━━━━━━━━━━━━━━━━━━━━━┳━━━━━━━━━━━━━━━━━━━━━━━━━━━┓\n",
       "┃<span style=\"font-weight: bold\">        Test metric        </span>┃<span style=\"font-weight: bold\">       DataLoader 0        </span>┃\n",
       "┡━━━━━━━━━━━━━━━━━━━━━━━━━━━╇━━━━━━━━━━━━━━━━━━━━━━━━━━━┩\n",
       "│<span style=\"color: #008080; text-decoration-color: #008080\">         test_loss         </span>│<span style=\"color: #800080; text-decoration-color: #800080\">     12.09330940246582     </span>│\n",
       "└───────────────────────────┴───────────────────────────┘\n",
       "</pre>\n"
      ],
      "text/plain": [
       "┏━━━━━━━━━━━━━━━━━━━━━━━━━━━┳━━━━━━━━━━━━━━━━━━━━━━━━━━━┓\n",
       "┃\u001b[1m \u001b[0m\u001b[1m       Test metric       \u001b[0m\u001b[1m \u001b[0m┃\u001b[1m \u001b[0m\u001b[1m      DataLoader 0       \u001b[0m\u001b[1m \u001b[0m┃\n",
       "┡━━━━━━━━━━━━━━━━━━━━━━━━━━━╇━━━━━━━━━━━━━━━━━━━━━━━━━━━┩\n",
       "│\u001b[36m \u001b[0m\u001b[36m        test_loss        \u001b[0m\u001b[36m \u001b[0m│\u001b[35m \u001b[0m\u001b[35m    12.09330940246582    \u001b[0m\u001b[35m \u001b[0m│\n",
       "└───────────────────────────┴───────────────────────────┘\n"
=======
     "data": {
      "application/vnd.jupyter.widget-view+json": {
       "model_id": "",
       "version_major": 2,
       "version_minor": 0
      },
      "text/plain": [
       "Validation: 0it [00:00, ?it/s]"
      ]
     },
     "metadata": {},
     "output_type": "display_data"
    },
    {
     "data": {
      "application/vnd.jupyter.widget-view+json": {
       "model_id": "",
       "version_major": 2,
       "version_minor": 0
      },
      "text/plain": [
       "Validation: 0it [00:00, ?it/s]"
>>>>>>> b747a6ef
      ]
     },
     "metadata": {},
     "output_type": "display_data"
    },
    {
     "data": {
      "application/vnd.jupyter.widget-view+json": {
       "model_id": "",
       "version_major": 2,
       "version_minor": 0
      },
      "text/plain": [
<<<<<<< HEAD
       "[{'test_loss': 12.09330940246582}]"
=======
       "Validation: 0it [00:00, ?it/s]"
>>>>>>> b747a6ef
      ]
     },
     "metadata": {},
     "output_type": "display_data"
    },
    {
     "data": {
      "application/vnd.jupyter.widget-view+json": {
       "model_id": "",
       "version_major": 2,
       "version_minor": 0
      },
      "text/plain": [
       "Validation: 0it [00:00, ?it/s]"
      ]
     },
     "metadata": {},
     "output_type": "display_data"
    },
    {
     "data": {
      "application/vnd.jupyter.widget-view+json": {
       "model_id": "",
       "version_major": 2,
       "version_minor": 0
      },
      "text/plain": [
       "Validation: 0it [00:00, ?it/s]"
      ]
     },
     "metadata": {},
     "output_type": "display_data"
    },
    {
     "data": {
      "application/vnd.jupyter.widget-view+json": {
       "model_id": "",
       "version_major": 2,
       "version_minor": 0
      },
      "text/plain": [
       "Validation: 0it [00:00, ?it/s]"
      ]
     },
     "metadata": {},
     "output_type": "display_data"
    },
    {
     "data": {
      "application/vnd.jupyter.widget-view+json": {
       "model_id": "",
       "version_major": 2,
       "version_minor": 0
      },
      "text/plain": [
       "Validation: 0it [00:00, ?it/s]"
      ]
     },
     "metadata": {},
     "output_type": "display_data"
    },
    {
     "data": {
      "application/vnd.jupyter.widget-view+json": {
       "model_id": "",
       "version_major": 2,
       "version_minor": 0
      },
      "text/plain": [
       "Validation: 0it [00:00, ?it/s]"
      ]
     },
     "metadata": {},
     "output_type": "display_data"
    },
    {
     "data": {
      "application/vnd.jupyter.widget-view+json": {
       "model_id": "",
       "version_major": 2,
       "version_minor": 0
      },
      "text/plain": [
       "Validation: 0it [00:00, ?it/s]"
      ]
     },
     "metadata": {},
     "output_type": "display_data"
    },
    {
     "data": {
      "application/vnd.jupyter.widget-view+json": {
       "model_id": "",
       "version_major": 2,
       "version_minor": 0
      },
      "text/plain": [
       "Validation: 0it [00:00, ?it/s]"
      ]
     },
     "metadata": {},
     "output_type": "display_data"
    },
    {
     "data": {
      "application/vnd.jupyter.widget-view+json": {
       "model_id": "",
       "version_major": 2,
       "version_minor": 0
      },
      "text/plain": [
       "Validation: 0it [00:00, ?it/s]"
      ]
     },
     "metadata": {},
     "output_type": "display_data"
    },
    {
     "data": {
      "application/vnd.jupyter.widget-view+json": {
       "model_id": "",
       "version_major": 2,
       "version_minor": 0
      },
      "text/plain": [
       "Validation: 0it [00:00, ?it/s]"
      ]
     },
     "metadata": {},
     "output_type": "display_data"
    },
    {
     "data": {
      "application/vnd.jupyter.widget-view+json": {
       "model_id": "",
       "version_major": 2,
       "version_minor": 0
      },
      "text/plain": [
       "Validation: 0it [00:00, ?it/s]"
      ]
     },
     "metadata": {},
     "output_type": "display_data"
    },
    {
     "data": {
      "application/vnd.jupyter.widget-view+json": {
       "model_id": "",
       "version_major": 2,
       "version_minor": 0
      },
      "text/plain": [
       "Validation: 0it [00:00, ?it/s]"
      ]
     },
     "metadata": {},
     "output_type": "display_data"
    },
    {
     "data": {
      "application/vnd.jupyter.widget-view+json": {
       "model_id": "",
       "version_major": 2,
       "version_minor": 0
      },
      "text/plain": [
       "Validation: 0it [00:00, ?it/s]"
      ]
     },
     "metadata": {},
     "output_type": "display_data"
    },
    {
     "data": {
      "application/vnd.jupyter.widget-view+json": {
       "model_id": "",
       "version_major": 2,
       "version_minor": 0
      },
      "text/plain": [
       "Validation: 0it [00:00, ?it/s]"
      ]
     },
     "metadata": {},
     "output_type": "display_data"
    },
    {
     "data": {
      "application/vnd.jupyter.widget-view+json": {
       "model_id": "",
       "version_major": 2,
       "version_minor": 0
      },
      "text/plain": [
       "Validation: 0it [00:00, ?it/s]"
      ]
     },
     "metadata": {},
     "output_type": "display_data"
    },
    {
     "data": {
      "application/vnd.jupyter.widget-view+json": {
       "model_id": "",
       "version_major": 2,
       "version_minor": 0
      },
      "text/plain": [
       "Validation: 0it [00:00, ?it/s]"
      ]
     },
     "metadata": {},
     "output_type": "display_data"
    },
    {
     "data": {
      "application/vnd.jupyter.widget-view+json": {
       "model_id": "",
       "version_major": 2,
       "version_minor": 0
      },
      "text/plain": [
       "Validation: 0it [00:00, ?it/s]"
      ]
     },
     "metadata": {},
     "output_type": "display_data"
    },
    {
     "data": {
      "application/vnd.jupyter.widget-view+json": {
       "model_id": "",
       "version_major": 2,
       "version_minor": 0
      },
      "text/plain": [
       "Validation: 0it [00:00, ?it/s]"
      ]
     },
     "metadata": {},
     "output_type": "display_data"
    },
    {
     "data": {
      "application/vnd.jupyter.widget-view+json": {
       "model_id": "",
       "version_major": 2,
       "version_minor": 0
      },
      "text/plain": [
       "Validation: 0it [00:00, ?it/s]"
      ]
     },
     "metadata": {},
     "output_type": "display_data"
    },
    {
     "data": {
      "application/vnd.jupyter.widget-view+json": {
       "model_id": "",
       "version_major": 2,
       "version_minor": 0
      },
      "text/plain": [
       "Validation: 0it [00:00, ?it/s]"
      ]
     },
     "metadata": {},
     "output_type": "display_data"
    },
    {
     "data": {
      "application/vnd.jupyter.widget-view+json": {
       "model_id": "",
       "version_major": 2,
       "version_minor": 0
      },
      "text/plain": [
       "Validation: 0it [00:00, ?it/s]"
      ]
     },
     "metadata": {},
     "output_type": "display_data"
    },
    {
     "data": {
      "application/vnd.jupyter.widget-view+json": {
       "model_id": "",
       "version_major": 2,
       "version_minor": 0
      },
      "text/plain": [
       "Validation: 0it [00:00, ?it/s]"
      ]
     },
     "metadata": {},
     "output_type": "display_data"
    },
    {
     "data": {
      "application/vnd.jupyter.widget-view+json": {
       "model_id": "",
       "version_major": 2,
       "version_minor": 0
      },
      "text/plain": [
       "Validation: 0it [00:00, ?it/s]"
      ]
     },
     "metadata": {},
     "output_type": "display_data"
    },
    {
     "data": {
      "application/vnd.jupyter.widget-view+json": {
       "model_id": "",
       "version_major": 2,
       "version_minor": 0
      },
      "text/plain": [
       "Validation: 0it [00:00, ?it/s]"
      ]
     },
     "metadata": {},
     "output_type": "display_data"
    }
   ],
   "source": [
    "trainer = pl.Trainer(\n",
    "    limit_train_batches=BATCH_SIZE,\n",
    "    max_epochs=N_EPOCHS,\n",
    "    accelerator=\"gpu\"\n",
    "    # limit_train_batches=BATCH_SIZE, max_epochs=N_EPOCHS, accelerator=\"cpu\"\n",
    ")\n",
    "trainer.fit(plmodel, train_loader, val_loader)\n",
    "trainer.test(plmodel, test_loader)"
   ]
  },
  {
   "cell_type": "code",
   "execution_count": null,
   "id": "7150d542",
   "metadata": {},
   "outputs": [],
   "source": []
  }
 ],
 "metadata": {
  "kernelspec": {
   "display_name": "Python 3 (ipykernel)",
   "language": "python",
   "name": "python3"
  },
  "language_info": {
   "codemirror_mode": {
    "name": "ipython",
    "version": 3
   },
   "file_extension": ".py",
   "mimetype": "text/x-python",
   "name": "python",
   "nbconvert_exporter": "python",
   "pygments_lexer": "ipython3",
   "version": "3.10.9"
  }
 },
 "nbformat": 4,
 "nbformat_minor": 5
}<|MERGE_RESOLUTION|>--- conflicted
+++ resolved
@@ -168,7 +168,6 @@
      ]
     },
     {
-<<<<<<< HEAD
      "name": "stdout",
      "output_type": "stream",
      "text": [
@@ -256,745 +255,43 @@
       "Epoch 9: 100%|████████████████████████████████████████████████████████████████████████████████████████████████████████████████████████████████████████████████████| 2/2 [00:00<00:00,  3.36it/s, loss=27.8, v_num=46]\u001b[A\n",
       "Epoch 9: 100%|████████████████████████████████████████████████████████████████████████████████████████████████████████████████████████████████████████████████████| 2/2 [00:00<00:00,  3.35it/s, loss=27.8, v_num=46]\u001b[A"
      ]
-=======
-     "data": {
-      "application/vnd.jupyter.widget-view+json": {
-       "model_id": "",
-       "version_major": 2,
-       "version_minor": 0
-      },
-      "text/plain": [
-       "Sanity Checking: 0it [00:00, ?it/s]"
-      ]
-     },
-     "metadata": {},
-     "output_type": "display_data"
-    },
-    {
-     "data": {
-      "application/vnd.jupyter.widget-view+json": {
-       "model_id": "4e7d833d44a54d2abd314104d7a6e236",
-       "version_major": 2,
-       "version_minor": 0
-      },
-      "text/plain": [
-       "Training: 0it [00:00, ?it/s]"
-      ]
-     },
-     "metadata": {},
-     "output_type": "display_data"
-    },
-    {
-     "data": {
-      "application/vnd.jupyter.widget-view+json": {
-       "model_id": "",
-       "version_major": 2,
-       "version_minor": 0
-      },
-      "text/plain": [
-       "Validation: 0it [00:00, ?it/s]"
-      ]
-     },
-     "metadata": {},
-     "output_type": "display_data"
-    },
-    {
-     "data": {
-      "application/vnd.jupyter.widget-view+json": {
-       "model_id": "",
-       "version_major": 2,
-       "version_minor": 0
-      },
-      "text/plain": [
-       "Validation: 0it [00:00, ?it/s]"
-      ]
-     },
-     "metadata": {},
-     "output_type": "display_data"
-    },
-    {
-     "data": {
-      "application/vnd.jupyter.widget-view+json": {
-       "model_id": "",
-       "version_major": 2,
-       "version_minor": 0
-      },
-      "text/plain": [
-       "Validation: 0it [00:00, ?it/s]"
-      ]
-     },
-     "metadata": {},
-     "output_type": "display_data"
-    },
-    {
-     "data": {
-      "application/vnd.jupyter.widget-view+json": {
-       "model_id": "",
-       "version_major": 2,
-       "version_minor": 0
-      },
-      "text/plain": [
-       "Validation: 0it [00:00, ?it/s]"
-      ]
-     },
-     "metadata": {},
-     "output_type": "display_data"
-    },
-    {
-     "data": {
-      "application/vnd.jupyter.widget-view+json": {
-       "model_id": "",
-       "version_major": 2,
-       "version_minor": 0
-      },
-      "text/plain": [
-       "Validation: 0it [00:00, ?it/s]"
-      ]
-     },
-     "metadata": {},
-     "output_type": "display_data"
-    },
-    {
-     "data": {
-      "application/vnd.jupyter.widget-view+json": {
-       "model_id": "",
-       "version_major": 2,
-       "version_minor": 0
-      },
-      "text/plain": [
-       "Validation: 0it [00:00, ?it/s]"
-      ]
-     },
-     "metadata": {},
-     "output_type": "display_data"
-    },
-    {
-     "data": {
-      "application/vnd.jupyter.widget-view+json": {
-       "model_id": "",
-       "version_major": 2,
-       "version_minor": 0
-      },
-      "text/plain": [
-       "Validation: 0it [00:00, ?it/s]"
-      ]
-     },
-     "metadata": {},
-     "output_type": "display_data"
-    },
-    {
-     "data": {
-      "application/vnd.jupyter.widget-view+json": {
-       "model_id": "",
-       "version_major": 2,
-       "version_minor": 0
-      },
-      "text/plain": [
-       "Validation: 0it [00:00, ?it/s]"
-      ]
-     },
-     "metadata": {},
-     "output_type": "display_data"
-    },
-    {
-     "data": {
-      "application/vnd.jupyter.widget-view+json": {
-       "model_id": "",
-       "version_major": 2,
-       "version_minor": 0
-      },
-      "text/plain": [
-       "Validation: 0it [00:00, ?it/s]"
-      ]
-     },
-     "metadata": {},
-     "output_type": "display_data"
-    },
-    {
-     "data": {
-      "application/vnd.jupyter.widget-view+json": {
-       "model_id": "",
-       "version_major": 2,
-       "version_minor": 0
-      },
-      "text/plain": [
-       "Validation: 0it [00:00, ?it/s]"
-      ]
-     },
-     "metadata": {},
-     "output_type": "display_data"
-    },
-    {
-     "data": {
-      "application/vnd.jupyter.widget-view+json": {
-       "model_id": "",
-       "version_major": 2,
-       "version_minor": 0
-      },
-      "text/plain": [
-       "Validation: 0it [00:00, ?it/s]"
-      ]
-     },
-     "metadata": {},
-     "output_type": "display_data"
-    },
-    {
-     "data": {
-      "application/vnd.jupyter.widget-view+json": {
-       "model_id": "",
-       "version_major": 2,
-       "version_minor": 0
-      },
-      "text/plain": [
-       "Validation: 0it [00:00, ?it/s]"
-      ]
-     },
-     "metadata": {},
-     "output_type": "display_data"
-    },
-    {
-     "data": {
-      "application/vnd.jupyter.widget-view+json": {
-       "model_id": "",
-       "version_major": 2,
-       "version_minor": 0
-      },
-      "text/plain": [
-       "Validation: 0it [00:00, ?it/s]"
-      ]
-     },
-     "metadata": {},
-     "output_type": "display_data"
-    },
-    {
-     "data": {
-      "application/vnd.jupyter.widget-view+json": {
-       "model_id": "",
-       "version_major": 2,
-       "version_minor": 0
-      },
-      "text/plain": [
-       "Validation: 0it [00:00, ?it/s]"
-      ]
-     },
-     "metadata": {},
-     "output_type": "display_data"
-    },
-    {
-     "data": {
-      "application/vnd.jupyter.widget-view+json": {
-       "model_id": "",
-       "version_major": 2,
-       "version_minor": 0
-      },
-      "text/plain": [
-       "Validation: 0it [00:00, ?it/s]"
-      ]
-     },
-     "metadata": {},
-     "output_type": "display_data"
-    },
-    {
-     "data": {
-      "application/vnd.jupyter.widget-view+json": {
-       "model_id": "",
-       "version_major": 2,
-       "version_minor": 0
-      },
-      "text/plain": [
-       "Validation: 0it [00:00, ?it/s]"
-      ]
-     },
-     "metadata": {},
-     "output_type": "display_data"
-    },
-    {
-     "data": {
-      "application/vnd.jupyter.widget-view+json": {
-       "model_id": "",
-       "version_major": 2,
-       "version_minor": 0
-      },
-      "text/plain": [
-       "Validation: 0it [00:00, ?it/s]"
-      ]
-     },
-     "metadata": {},
-     "output_type": "display_data"
-    },
-    {
-     "data": {
-      "application/vnd.jupyter.widget-view+json": {
-       "model_id": "",
-       "version_major": 2,
-       "version_minor": 0
-      },
-      "text/plain": [
-       "Validation: 0it [00:00, ?it/s]"
-      ]
-     },
-     "metadata": {},
-     "output_type": "display_data"
-    },
-    {
-     "data": {
-      "application/vnd.jupyter.widget-view+json": {
-       "model_id": "",
-       "version_major": 2,
-       "version_minor": 0
-      },
-      "text/plain": [
-       "Validation: 0it [00:00, ?it/s]"
-      ]
-     },
-     "metadata": {},
-     "output_type": "display_data"
-    },
-    {
-     "data": {
-      "application/vnd.jupyter.widget-view+json": {
-       "model_id": "",
-       "version_major": 2,
-       "version_minor": 0
-      },
-      "text/plain": [
-       "Validation: 0it [00:00, ?it/s]"
-      ]
-     },
-     "metadata": {},
-     "output_type": "display_data"
-    },
-    {
-     "data": {
-      "application/vnd.jupyter.widget-view+json": {
-       "model_id": "",
-       "version_major": 2,
-       "version_minor": 0
-      },
-      "text/plain": [
-       "Validation: 0it [00:00, ?it/s]"
-      ]
-     },
-     "metadata": {},
-     "output_type": "display_data"
-    },
-    {
-     "data": {
-      "application/vnd.jupyter.widget-view+json": {
-       "model_id": "",
-       "version_major": 2,
-       "version_minor": 0
-      },
-      "text/plain": [
-       "Validation: 0it [00:00, ?it/s]"
-      ]
-     },
-     "metadata": {},
-     "output_type": "display_data"
-    },
-    {
-     "data": {
-      "application/vnd.jupyter.widget-view+json": {
-       "model_id": "",
-       "version_major": 2,
-       "version_minor": 0
-      },
-      "text/plain": [
-       "Validation: 0it [00:00, ?it/s]"
-      ]
-     },
-     "metadata": {},
-     "output_type": "display_data"
-    },
-    {
-     "data": {
-      "application/vnd.jupyter.widget-view+json": {
-       "model_id": "",
-       "version_major": 2,
-       "version_minor": 0
-      },
-      "text/plain": [
-       "Validation: 0it [00:00, ?it/s]"
-      ]
-     },
-     "metadata": {},
-     "output_type": "display_data"
-    },
-    {
-     "data": {
-      "application/vnd.jupyter.widget-view+json": {
-       "model_id": "",
-       "version_major": 2,
-       "version_minor": 0
-      },
-      "text/plain": [
-       "Validation: 0it [00:00, ?it/s]"
-      ]
-     },
-     "metadata": {},
-     "output_type": "display_data"
-    },
-    {
-     "data": {
-      "application/vnd.jupyter.widget-view+json": {
-       "model_id": "",
-       "version_major": 2,
-       "version_minor": 0
-      },
-      "text/plain": [
-       "Validation: 0it [00:00, ?it/s]"
-      ]
-     },
-     "metadata": {},
-     "output_type": "display_data"
-    },
-    {
-     "data": {
-      "application/vnd.jupyter.widget-view+json": {
-       "model_id": "",
-       "version_major": 2,
-       "version_minor": 0
-      },
-      "text/plain": [
-       "Validation: 0it [00:00, ?it/s]"
-      ]
-     },
-     "metadata": {},
-     "output_type": "display_data"
-    },
-    {
-     "data": {
-      "application/vnd.jupyter.widget-view+json": {
-       "model_id": "",
-       "version_major": 2,
-       "version_minor": 0
-      },
-      "text/plain": [
-       "Validation: 0it [00:00, ?it/s]"
-      ]
-     },
-     "metadata": {},
-     "output_type": "display_data"
-    },
-    {
-     "data": {
-      "application/vnd.jupyter.widget-view+json": {
-       "model_id": "",
-       "version_major": 2,
-       "version_minor": 0
-      },
-      "text/plain": [
-       "Validation: 0it [00:00, ?it/s]"
-      ]
-     },
-     "metadata": {},
-     "output_type": "display_data"
-    },
-    {
-     "data": {
-      "application/vnd.jupyter.widget-view+json": {
-       "model_id": "",
-       "version_major": 2,
-       "version_minor": 0
-      },
-      "text/plain": [
-       "Validation: 0it [00:00, ?it/s]"
-      ]
-     },
-     "metadata": {},
-     "output_type": "display_data"
-    },
-    {
-     "data": {
-      "application/vnd.jupyter.widget-view+json": {
-       "model_id": "",
-       "version_major": 2,
-       "version_minor": 0
-      },
-      "text/plain": [
-       "Validation: 0it [00:00, ?it/s]"
-      ]
-     },
-     "metadata": {},
-     "output_type": "display_data"
-    },
-    {
-     "data": {
-      "application/vnd.jupyter.widget-view+json": {
-       "model_id": "",
-       "version_major": 2,
-       "version_minor": 0
-      },
-      "text/plain": [
-       "Validation: 0it [00:00, ?it/s]"
-      ]
-     },
-     "metadata": {},
-     "output_type": "display_data"
-    },
-    {
-     "data": {
-      "application/vnd.jupyter.widget-view+json": {
-       "model_id": "",
-       "version_major": 2,
-       "version_minor": 0
-      },
-      "text/plain": [
-       "Validation: 0it [00:00, ?it/s]"
-      ]
-     },
-     "metadata": {},
-     "output_type": "display_data"
-    },
-    {
-     "data": {
-      "application/vnd.jupyter.widget-view+json": {
-       "model_id": "",
-       "version_major": 2,
-       "version_minor": 0
-      },
-      "text/plain": [
-       "Validation: 0it [00:00, ?it/s]"
-      ]
-     },
-     "metadata": {},
-     "output_type": "display_data"
-    },
-    {
-     "data": {
-      "application/vnd.jupyter.widget-view+json": {
-       "model_id": "",
-       "version_major": 2,
-       "version_minor": 0
-      },
-      "text/plain": [
-       "Validation: 0it [00:00, ?it/s]"
-      ]
-     },
-     "metadata": {},
-     "output_type": "display_data"
-    },
-    {
-     "data": {
-      "application/vnd.jupyter.widget-view+json": {
-       "model_id": "",
-       "version_major": 2,
-       "version_minor": 0
-      },
-      "text/plain": [
-       "Validation: 0it [00:00, ?it/s]"
-      ]
-     },
-     "metadata": {},
-     "output_type": "display_data"
-    },
-    {
-     "data": {
-      "application/vnd.jupyter.widget-view+json": {
-       "model_id": "",
-       "version_major": 2,
-       "version_minor": 0
-      },
-      "text/plain": [
-       "Validation: 0it [00:00, ?it/s]"
-      ]
-     },
-     "metadata": {},
-     "output_type": "display_data"
-    },
-    {
-     "data": {
-      "application/vnd.jupyter.widget-view+json": {
-       "model_id": "",
-       "version_major": 2,
-       "version_minor": 0
-      },
-      "text/plain": [
-       "Validation: 0it [00:00, ?it/s]"
-      ]
-     },
-     "metadata": {},
-     "output_type": "display_data"
-    },
-    {
-     "data": {
-      "application/vnd.jupyter.widget-view+json": {
-       "model_id": "",
-       "version_major": 2,
-       "version_minor": 0
-      },
-      "text/plain": [
-       "Validation: 0it [00:00, ?it/s]"
-      ]
-     },
-     "metadata": {},
-     "output_type": "display_data"
-    },
-    {
-     "data": {
-      "application/vnd.jupyter.widget-view+json": {
-       "model_id": "",
-       "version_major": 2,
-       "version_minor": 0
-      },
-      "text/plain": [
-       "Validation: 0it [00:00, ?it/s]"
-      ]
-     },
-     "metadata": {},
-     "output_type": "display_data"
-    },
-    {
-     "data": {
-      "application/vnd.jupyter.widget-view+json": {
-       "model_id": "",
-       "version_major": 2,
-       "version_minor": 0
-      },
-      "text/plain": [
-       "Validation: 0it [00:00, ?it/s]"
-      ]
-     },
-     "metadata": {},
-     "output_type": "display_data"
-    },
-    {
-     "data": {
-      "application/vnd.jupyter.widget-view+json": {
-       "model_id": "",
-       "version_major": 2,
-       "version_minor": 0
-      },
-      "text/plain": [
-       "Validation: 0it [00:00, ?it/s]"
-      ]
-     },
-     "metadata": {},
-     "output_type": "display_data"
-    },
-    {
-     "data": {
-      "application/vnd.jupyter.widget-view+json": {
-       "model_id": "",
-       "version_major": 2,
-       "version_minor": 0
-      },
-      "text/plain": [
-       "Validation: 0it [00:00, ?it/s]"
-      ]
-     },
-     "metadata": {},
-     "output_type": "display_data"
-    },
-    {
-     "data": {
-      "application/vnd.jupyter.widget-view+json": {
-       "model_id": "",
-       "version_major": 2,
-       "version_minor": 0
-      },
-      "text/plain": [
-       "Validation: 0it [00:00, ?it/s]"
-      ]
-     },
-     "metadata": {},
-     "output_type": "display_data"
-    },
-    {
-     "data": {
-      "application/vnd.jupyter.widget-view+json": {
-       "model_id": "",
-       "version_major": 2,
-       "version_minor": 0
-      },
-      "text/plain": [
-       "Validation: 0it [00:00, ?it/s]"
-      ]
-     },
-     "metadata": {},
-     "output_type": "display_data"
-    },
-    {
-     "data": {
-      "application/vnd.jupyter.widget-view+json": {
-       "model_id": "",
-       "version_major": 2,
-       "version_minor": 0
-      },
-      "text/plain": [
-       "Validation: 0it [00:00, ?it/s]"
-      ]
-     },
-     "metadata": {},
-     "output_type": "display_data"
-    },
-    {
-     "data": {
-      "application/vnd.jupyter.widget-view+json": {
-       "model_id": "",
-       "version_major": 2,
-       "version_minor": 0
-      },
-      "text/plain": [
-       "Validation: 0it [00:00, ?it/s]"
-      ]
-     },
-     "metadata": {},
-     "output_type": "display_data"
->>>>>>> b747a6ef
-    },
-    {
-     "data": {
-      "application/vnd.jupyter.widget-view+json": {
-       "model_id": "",
-       "version_major": 2,
-       "version_minor": 0
-      },
-      "text/plain": [
-       "Validation: 0it [00:00, ?it/s]"
-      ]
-     },
-     "metadata": {},
-     "output_type": "display_data"
-    },
-    {
-<<<<<<< HEAD
+    },
+    {
+     "data": {
+      "application/vnd.jupyter.widget-view+json": {
+       "model_id": "",
+       "version_major": 2,
+       "version_minor": 0
+      },
+      "text/plain": [
+       "Validation: 0it [00:00, ?it/s]"
+      ]
+     },
+     "metadata": {},
+     "output_type": "display_data"
+    },
+    {
      "name": "stdout",
      "output_type": "stream",
      "text": [
       "Epoch 9: 100%|████████████████████████████████████████████████████████████████████████████████████████████████████████████████████████████████████████████████████| 2/2 [00:00<00:00,  3.28it/s, loss=27.8, v_num=46]"
      ]
-=======
-     "data": {
-      "application/vnd.jupyter.widget-view+json": {
-       "model_id": "",
-       "version_major": 2,
-       "version_minor": 0
-      },
-      "text/plain": [
-       "Validation: 0it [00:00, ?it/s]"
-      ]
-     },
-     "metadata": {},
-     "output_type": "display_data"
->>>>>>> b747a6ef
-    },
-    {
-     "data": {
-      "application/vnd.jupyter.widget-view+json": {
-       "model_id": "",
-       "version_major": 2,
-       "version_minor": 0
-      },
-      "text/plain": [
-       "Validation: 0it [00:00, ?it/s]"
-      ]
-     },
-     "metadata": {},
-     "output_type": "display_data"
-    },
-    {
-<<<<<<< HEAD
+    },
+    {
+     "data": {
+      "application/vnd.jupyter.widget-view+json": {
+       "model_id": "",
+       "version_major": 2,
+       "version_minor": 0
+      },
+      "text/plain": [
+       "Validation: 0it [00:00, ?it/s]"
+      ]
+     },
+     "metadata": {},
+     "output_type": "display_data"
+    },
+    {
      "name": "stdout",
      "output_type": "stream",
      "text": [
@@ -1018,48 +315,20 @@
        "┡━━━━━━━━━━━━━━━━━━━━━━━━━━━╇━━━━━━━━━━━━━━━━━━━━━━━━━━━┩\n",
        "│\u001b[36m \u001b[0m\u001b[36m        test_loss        \u001b[0m\u001b[36m \u001b[0m│\u001b[35m \u001b[0m\u001b[35m    12.09330940246582    \u001b[0m\u001b[35m \u001b[0m│\n",
        "└───────────────────────────┴───────────────────────────┘\n"
-=======
-     "data": {
-      "application/vnd.jupyter.widget-view+json": {
-       "model_id": "",
-       "version_major": 2,
-       "version_minor": 0
-      },
-      "text/plain": [
-       "Validation: 0it [00:00, ?it/s]"
-      ]
-     },
-     "metadata": {},
-     "output_type": "display_data"
-    },
-    {
-     "data": {
-      "application/vnd.jupyter.widget-view+json": {
-       "model_id": "",
-       "version_major": 2,
-       "version_minor": 0
-      },
-      "text/plain": [
-       "Validation: 0it [00:00, ?it/s]"
->>>>>>> b747a6ef
-      ]
-     },
-     "metadata": {},
-     "output_type": "display_data"
-    },
-    {
-     "data": {
-      "application/vnd.jupyter.widget-view+json": {
-       "model_id": "",
-       "version_major": 2,
-       "version_minor": 0
-      },
-      "text/plain": [
-<<<<<<< HEAD
+      ]
+     },
+     "metadata": {},
+     "output_type": "display_data"
+    },
+    {
+     "data": {
+      "application/vnd.jupyter.widget-view+json": {
+       "model_id": "",
+       "version_major": 2,
+       "version_minor": 0
+      },
+      "text/plain": [
        "[{'test_loss': 12.09330940246582}]"
-=======
-       "Validation: 0it [00:00, ?it/s]"
->>>>>>> b747a6ef
       ]
      },
      "metadata": {},
